## all the .DS_Store file
**/.DS_Store


## data
*.db


##### Python.gitignore #####
# Byte-compiled / optimized / DLL files
__pycache__/
*.py[cod]
*$py.class

# C extensions
*.so

# Distribution / packaging
.Python
build/
develop-eggs/
dist/
downloads/
eggs/
.eggs/
lib/
lib64/
parts/
sdist/
var/
wheels/
wheelhouse/
share/python-wheels/
*.egg-info/
.installed.cfg
*.egg
MANIFEST
*.whl

# PyInstaller
#  Usually these files are written by a python script from a template
#  before PyInstaller builds the exe, so as to inject date/other infos into it.
*.manifest
*.spec

# Installer logs
pip-log.txt
pip-delete-this-directory.txt

# Unit test / coverage reports
htmlcov/
.tox/
.nox/
.coverage
.coverage.*
.cache
nosetests.xml
coverage.xml
*.cover
*.py,cover
.hypothesis/
.pytest_cache/
cover/

# Translations
*.mo
*.pot

# Django stuff:
*.log
local_settings.py
db.sqlite3
db.sqlite3-journal

# Flask stuff:
instance/
.webassets-cache

# Scrapy stuff:
.scrapy

# Sphinx documentation
docs/_build/
docs/build/
docs/source/_build/

# PyBuilder
.pybuilder/
target/

# Jupyter Notebook
.ipynb_checkpoints

# IPython
profile_default/
ipython_config.py

# pyenv
#   For a library or package, you might want to ignore these files since the code is
#   intended to run in multiple environments; otherwise, check them in:
.python-version

# pipenv
#   According to pypa/pipenv#598, it is recommended to include Pipfile.lock in version control.
#   However, in case of collaboration, if having platform-specific dependencies or dependencies
#   having no cross-platform support, pipenv may install dependencies that don't work, or not
#   install all needed dependencies.
#Pipfile.lock

# poetry
#   Similar to Pipfile.lock, it is generally recommended to include poetry.lock in version control.
#   This is especially recommended for binary packages to ensure reproducibility, and is more
#   commonly ignored for libraries.
#   https://python-poetry.org/docs/basic-usage/#commit-your-poetrylock-file-to-version-control
# poetry.lock

# pdm
#   Similar to Pipfile.lock, it is generally recommended to include pdm.lock in version control.
#pdm.lock
#   pdm stores project-wide configurations in .pdm.toml, but it is recommended to not include it
#   in version control.
#   https://pdm.fming.dev/#use-with-ide
.pdm.toml

# PEP 582; used by e.g. github.com/David-OConnor/pyflow and github.com/pdm-project/pdm
__pypackages__/

# Celery stuff
celerybeat-schedule
celerybeat.pid

# SageMath parsed files
*.sage.py

# Environments
.env
.venv
env/
venv/
ENV/
env.bak/
venv.bak/
camel_ss/

# Spyder project settings
.spyderproject
.spyproject

# Rope project settings
.ropeproject

# mkdocs documentation
/site

# ruff
.ruff_cache/

# mypy
.mypy_cache/
.dmypy.json
dmypy.json

# Pyre type checker
.pyre/

# pytype static type analyzer
.pytype/

# Cython debug symbols
cython_debug/

# PyCharm
#  JetBrains specific template is maintained in a separate JetBrains.gitignore that can
#  be found at https://github.com/github/gitignore/blob/main/Global/JetBrains.gitignore
#  and can be added to the global gitignore or merged into this file.  For a more nuclear
#  option (not recommended) you can uncomment the following to ignore the entire idea folder.
.idea/


##### macOS.gitignore #####
# General
.DS_Store
.AppleDouble
.LSOverride

# Icon must end with two \r
Icon

# Thumbnails
._*

# Files that might appear in the root of a volume
.DocumentRevisions-V100
.fseventsd
.Spotlight-V100
.TemporaryItems
.Trashes
.VolumeIcon.icns
.com.apple.timemachine.donotpresent

# Directories potentially created on remote AFP share
.AppleDB
.AppleDesktop
Network Trash Folder
Temporary Items
.apdisk


##### Linux.gitignore #####
*~

# Temporary files which can be created if a process still has a handle open of a deleted file
.fuse_hidden*

# KDE directory preferences
.directory

# Linux trash folder which might appear on any partition or disk
.Trash-*

# .nfs files are created when an open file is removed but is still being accessed
.nfs*


##### Windows.gitignore #####
# Windows thumbnail cache files
Thumbs.db
Thumbs.db:encryptable
ehthumbs.db
ehthumbs_vista.db

# Dump file
*.stackdump

# Folder config file
[Dd]esktop.ini

# Recycle Bin used on file shares
$RECYCLE.BIN/

# Windows Installer files
*.cab
*.msi
*.msix
*.msm
*.msp

# Windows shortcuts
*.lnk


##### Archives.gitignore #####
# It's better to unpack these files and commit the raw source because
# git has its own built in compression methods.
*.7z
*.jar
*.rar
*.gz
*.gzip
*.tgz
*.bzip
*.bzip2
*.bz2
*.xz
*.lzma
*.cab
*.xar

# Packing-only formats
*.iso
*.tar

# Package management formats
*.dmg
*.xpi
*.gem
*.egg
*.deb
*.rpm
*.msi
*.msm
*.msp
*.txz


##### Xcode.gitignore #####
# Xcode
#
# gitignore contributors: remember to update Global/Xcode.gitignore, Objective-C.gitignore & Swift.gitignore

## User settings
xcuserdata/

## Compatibility with Xcode 8 and earlier (ignoring not required starting Xcode 9)
*.xcscmblueprint
*.xccheckout

## Compatibility with Xcode 3 and earlier (ignoring not required starting Xcode 4)
build/
DerivedData/
*.moved-aside
*.pbxuser
!default.pbxuser
*.mode1v3
!default.mode1v3
*.mode2v3
!default.mode2v3
*.perspectivev3
!default.perspectivev3

## Gcc Patch
/*.gcno


##### JetBrains.gitignore #####
# Covers JetBrains IDEs: IntelliJ, RubyMine, PhpStorm, AppCode, PyCharm, CLion, Android Studio and WebStorm
# Reference: https://intellij-support.jetbrains.com/hc/en-us/articles/206544839

# User settings
.idea/*

# User-specific stuff
.idea/**/workspace.xml
.idea/**/tasks.xml
.idea/**/usage.statistics.xml
.idea/**/dictionaries
.idea/**/shelf

# Generated files
.idea/**/contentModel.xml

# Sensitive or high-churn files
.idea/**/dataSources/
.idea/**/dataSources.ids
.idea/**/dataSources.local.xml
.idea/**/sqlDataSources.xml
.idea/**/dynamic.xml
.idea/**/uiDesigner.xml
.idea/**/dbnavigator.xml

# Gradle
.idea/**/gradle.xml
.idea/**/libraries

# Gradle and Maven with auto-import
# When using Gradle or Maven with auto-import, you should exclude module files,
# since they will be recreated, and may cause churn. Uncomment if using
# auto-import.
# .idea/artifacts
# .idea/compiler.xml
# .idea/jarRepositories.xml
# .idea/modules.xml
# .idea/*.iml
# .idea/modules
# *.iml
# *.ipr

# CMake
cmake-build-*/

# Mongo Explorer plugin
.idea/**/mongoSettings.xml

# File-based project format
*.iws

# IntelliJ
out/

# mpeltonen/sbt-idea plugin
.idea_modules/

# JIRA plugin
atlassian-ide-plugin.xml

# Cursive Clojure plugin
.idea/replstate.xml

# Crashlytics plugin (for Android Studio and IntelliJ)
com_crashlytics_export_strings.xml
crashlytics.properties
crashlytics-build.properties
fabric.properties

# Editor-based Rest Client
.idea/httpRequests

# Android studio 3.1+ serialized cache file
.idea/caches/build_file_checksums.ser


##### VisualStudioCode.gitignore #####
.vscode/*
# !.vscode/settings.json
# !.vscode/tasks.json
# !.vscode/launch.json
!.vscode/extensions.json
*.code-workspace
.envs

# Local History for Visual Studio Code
.history/


##### Vim.gitignore #####
# Swap
.*.s[a-v][a-z]
!*.svg  # comment out if you don't need vector files
.*.sw[a-p]
.s[a-rt-v][a-z]
.ss[a-gi-z]
.sw[a-p]

# Session
Session.vim
Sessionx.vim

# Temporary
.netrwhist
*~
# Auto-generated tag files
tags
# Persistent undo
[._]*.un~

# Camel
logs/
<<<<<<< HEAD

# Data
datasets_test/
evaluation_data/
camel_data/
/data
time_data/

# check_time_feature in misinformation spreading
check_time_feature/

# prompt engineering
prompt_engineering/
=======
>>>>>>> 2dfc3b75
<|MERGE_RESOLUTION|>--- conflicted
+++ resolved
@@ -425,7 +425,6 @@
 
 # Camel
 logs/
-<<<<<<< HEAD
 
 # Data
 datasets_test/
@@ -438,6 +437,4 @@
 check_time_feature/
 
 # prompt engineering
-prompt_engineering/
-=======
->>>>>>> 2dfc3b75
+prompt_engineering/